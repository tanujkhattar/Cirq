--- conflicted
+++ resolved
@@ -85,21 +85,13 @@
     def decompose_from_registers(
         self, context: cirq.DecompositionContext, **quregs: NDArray[cirq.Qid]
     ) -> cirq.OP_TREE:
-<<<<<<< HEAD
         quregs['accumulator'] = np.array(context.qubit_manager.qalloc(1))
         control = quregs[self.control_regs[0].name] if self.control_registers.total_bits() else []
         yield cirq.X(*quregs['accumulator']).controlled_by(*control)
-        yield super().decompose_from_registers(context=context, **quregs)
+        yield super(SelectedMajoranaFermionGate, self).decompose_from_registers(
+            context=context, **quregs
+        )
         context.qubit_manager.qfree(quregs['accumulator'])
-=======
-        qubit_regs['accumulator'] = context.qubit_manager.qalloc(1)
-        control = qubit_regs[self.control_regs[0].name] if self.control_registers.bitsize else []
-        yield cirq.X(*qubit_regs['accumulator']).controlled_by(*control)
-        yield super(SelectedMajoranaFermionGate, self).decompose_from_registers(
-            context=context, **qubit_regs
-        )
-        context.qubit_manager.qfree(qubit_regs['accumulator'])
->>>>>>> a076858a
 
     def _circuit_diagram_info_(self, args: cirq.CircuitDiagramInfoArgs) -> cirq.CircuitDiagramInfo:
         wire_symbols = ["@"] * self.control_registers.total_bits()
