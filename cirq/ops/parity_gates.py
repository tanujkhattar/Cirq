# Copyright 2018 The Cirq Developers
#
# Licensed under the Apache License, Version 2.0 (the "License");l
# you may not use this file except in compliance with the License.
# You may obtain a copy of the License at
#
#     https://www.apache.org/licenses/LICENSE-2.0
#
# Unless required by applicable law or agreed to in writing, software
# distributed under the License is distributed on an "AS IS" BASIS,
# WITHOUT WARRANTIES OR CONDITIONS OF ANY KIND, either express or implied.
# See the License for the specific language governing permissions and
# limitations under the License.

"""Quantum gates that phase with respect to product-of-pauli observables."""

<<<<<<< HEAD
from typing import Optional, Sequence, Tuple, Union, TYPE_CHECKING
=======
from typing import Optional, Tuple, Union, TYPE_CHECKING
>>>>>>> 36314604

import numpy as np

from cirq import protocols
from cirq._compat import proper_repr
from cirq._doc import document
from cirq.ops import gate_features, eigen_gate, common_gates, pauli_gates

if TYPE_CHECKING:
    import cirq


class XXPowGate(eigen_gate.EigenGate,
                gate_features.TwoQubitGate,
                gate_features.InterchangeableQubitsGate):
    """The X-parity gate, possibly raised to a power.

    At exponent=1, this gate implements the following unitary:

        X⊗X = [0 0 0 1]
              [0 0 1 0]
              [0 1 0 0]
              [1 0 0 0]

    See also: `cirq.MSGate` (the Mølmer–Sørensen gate), which is implemented via
        this class.
    """

    def _eigen_components(self):
        return [
            (0., np.array([[0.5, 0, 0, 0.5],
                           [0, 0.5, 0.5, 0],
                           [0, 0.5, 0.5, 0],
                           [0.5, 0, 0, 0.5]])),
            (1., np.array([[0.5, 0, 0, -0.5],
                           [0, 0.5, -0.5, 0],
                           [0, -0.5, 0.5, 0],
                           [-0.5, 0, 0, 0.5]])),
        ]

    def _eigen_shifts(self):
        return [0, 1]

    def _trace_distance_bound_(self) -> Optional[float]:
        if self._is_parameterized_():
            return None
        return abs(np.sin(self._exponent * 0.5 * np.pi))

    def _decompose_into_clifford_with_qubits_(self, qubits):
        from cirq.ops.clifford_gate import SingleQubitCliffordGate
        from cirq.ops.pauli_interaction_gate import PauliInteractionGate
        if self.exponent % 2 == 0:
            return []
        if self.exponent % 2 == 0.5:
            return [
                PauliInteractionGate(pauli_gates.X, False, pauli_gates.X,
                                     False).on(*qubits),
                SingleQubitCliffordGate.X_sqrt.on_each(*qubits)
            ]
        if self.exponent % 2 == 1:
            return [SingleQubitCliffordGate.X.on_each(*qubits)]
        if self.exponent % 2 == 1.5:
            return [
                PauliInteractionGate(pauli_gates.X, False, pauli_gates.X,
                                     False).on(*qubits),
                SingleQubitCliffordGate.X_nsqrt.on_each(*qubits)
            ]
        return NotImplemented

    def _circuit_diagram_info_(self, args: 'cirq.CircuitDiagramInfoArgs'
                              ) -> Union[str, 'protocols.CircuitDiagramInfo']:
        return protocols.CircuitDiagramInfo(
            wire_symbols=('XX', 'XX'),
            exponent=self._diagram_exponent(args))

    def _quil_(self, qubits: Tuple['cirq.Qid', ...],
               formatter: 'cirq.QuilFormatter') -> Optional[str]:
        if self._exponent == 1:
            return formatter.format('X {0}\nX {1}\n', qubits[0], qubits[1])
        return formatter.format('RX({0}) {1}\nRX({2}) {3}\n', self._exponent,
                                qubits[0], self._exponent, qubits[1])

    def __str__(self) -> str:
        if self.exponent == 1:
            return 'XX'
        return f'XX**{self._exponent!r}'

    def __repr__(self) -> str:
        if self._global_shift == 0:
            if self._exponent == 1:
                return 'cirq.XX'
            return f'(cirq.XX**{proper_repr(self._exponent)})'
        return (f'cirq.XXPowGate(exponent={proper_repr(self._exponent)}, '
                f'global_shift={self._global_shift!r})')


class YYPowGate(eigen_gate.EigenGate,
                gate_features.TwoQubitGate,
                gate_features.InterchangeableQubitsGate):
    """The Y-parity gate, possibly raised to a power."""

    def _eigen_components(self):
        return [
            (0., np.array([[0.5, 0, 0, -0.5],
                           [0, 0.5, 0.5, 0],
                           [0, 0.5, 0.5, 0],
                           [-0.5, 0, 0, 0.5]])),
            (1., np.array([[0.5, 0, 0, 0.5],
                           [0, 0.5, -0.5, 0],
                           [0, -0.5, 0.5, 0],
                           [0.5, 0, 0, 0.5]])),
        ]

    def _eigen_shifts(self):
        return [0, 1]

    def _trace_distance_bound_(self) -> Optional[float]:
        if self._is_parameterized_():
            return None
        return abs(np.sin(self._exponent * 0.5 * np.pi))

    def _decompose_into_clifford_with_qubits_(self, qubits):
        from cirq.ops.clifford_gate import SingleQubitCliffordGate
        from cirq.ops.pauli_interaction_gate import PauliInteractionGate
        if self.exponent % 2 == 0:
            return []
        if self.exponent % 2 == 0.5:
            return [
                PauliInteractionGate(pauli_gates.Y, False, pauli_gates.Y,
                                     False).on(*qubits),
                SingleQubitCliffordGate.Y_sqrt.on_each(*qubits)
            ]
        if self.exponent % 2 == 1:
            return [SingleQubitCliffordGate.Y.on_each(*qubits)]
        if self.exponent % 2 == 1.5:
            return [
                PauliInteractionGate(pauli_gates.Y, False, pauli_gates.Y,
                                     False).on(*qubits),
                SingleQubitCliffordGate.Y_nsqrt.on_each(*qubits)
            ]
        return NotImplemented

    def _circuit_diagram_info_(self, args: 'cirq.CircuitDiagramInfoArgs'
                              ) -> 'cirq.CircuitDiagramInfo':
        return protocols.CircuitDiagramInfo(
            wire_symbols=('YY', 'YY'),
            exponent=self._diagram_exponent(args))

    def _quil_(self, qubits: Tuple['cirq.Qid', ...],
               formatter: 'cirq.QuilFormatter') -> Optional[str]:
        if self._exponent == 1:
            return formatter.format('Y {0}\nY {1}\n', qubits[0], qubits[1])

        return formatter.format('RY({0}) {1}\nRY({2}) {3}\n', self._exponent,
                                qubits[0], self._exponent, qubits[1])

    def __str__(self) -> str:
        if self._exponent == 1:
            return 'YY'
        return f'YY**{self._exponent!r}'

    def __repr__(self) -> str:
        if self._global_shift == 0:
            if self._exponent == 1:
                return 'cirq.YY'
            return f'(cirq.YY**{proper_repr(self._exponent)})'
        return (f'cirq.YYPowGate(exponent={proper_repr(self._exponent)}, '
                f'global_shift={self._global_shift!r})')


class ZZPowGate(eigen_gate.EigenGate,
                gate_features.TwoQubitGate,
                gate_features.InterchangeableQubitsGate):
    r"""The Z-parity gate, possibly raised to a power.

    The ZZ**t gate implements the following unitary:

        (Z⊗Z)^t = [1 . . .]
                  [. w . .]
                  [. . w .]
                  [. . . 1]

        where w = e^{i \pi t} and '.' means '0'.
    """

    def _decompose_(self, qubits):
        yield common_gates.ZPowGate(exponent=self.exponent)(qubits[0])
        yield common_gates.ZPowGate(exponent=self.exponent)(qubits[1])
        yield common_gates.CZPowGate(exponent=-2 * self.exponent,
                                     global_shift=-self.global_shift / 2)(
                                         qubits[0], qubits[1])

    def _eigen_components(self):
        return [
            (0, np.diag([1, 0, 0, 1])),
            (1, np.diag([0, 1, 1, 0])),
        ]

    def _eigen_shifts(self):
        return [0, 1]

    def _trace_distance_bound_(self) -> Optional[float]:
        if self._is_parameterized_():
            return None
        return abs(np.sin(self._exponent * 0.5 * np.pi))

    def _circuit_diagram_info_(self, args: 'cirq.CircuitDiagramInfoArgs'
                              ) -> 'cirq.CircuitDiagramInfo':
        return protocols.CircuitDiagramInfo(
            wire_symbols=('ZZ', 'ZZ'),
            exponent=self._diagram_exponent(args))

    def _apply_unitary_(self, args: 'protocols.ApplyUnitaryArgs'
                       ) -> Optional[np.ndarray]:
        if protocols.is_parameterized(self):
            return None

        global_phase = 1j**(2 * self._exponent * self._global_shift)
        if global_phase != 1:
            args.target_tensor *= global_phase

        relative_phase = 1j**(2 * self.exponent)
        zo = args.subspace_index(0b01)
        oz = args.subspace_index(0b10)
        args.target_tensor[oz] *= relative_phase
        args.target_tensor[zo] *= relative_phase

        return args.target_tensor

    def _quil_(self, qubits: Tuple['cirq.Qid', ...],
               formatter: 'cirq.QuilFormatter') -> Optional[str]:
        if self._exponent == 1:
            return formatter.format('Z {0}\nZ {1}\n', qubits[0], qubits[1])

        return formatter.format('RZ({0}) {1}\nRZ({2}) {3}\n', self._exponent,
                                qubits[0], self._exponent, qubits[1])

    def __str__(self) -> str:
        if self._exponent == 1:
            return 'ZZ'
        return f'ZZ**{self._exponent}'

    def __repr__(self) -> str:
        if self._global_shift == 0:
            if self._exponent == 1:
                return 'cirq.ZZ'
            return f'(cirq.ZZ**{proper_repr(self._exponent)})'
        return (f'cirq.ZZPowGate(exponent={proper_repr(self._exponent)}, '
                f'global_shift={self._global_shift!r})')


XX = XXPowGate()
document(
    XX, """The tensor product of two X gates.

    The `exponent=1` instance of `cirq.XXPowGate`.
    """)
YY = YYPowGate()
document(
    YY, """The tensor product of two Y gates.

    The `exponent=1` instance of `cirq.YYPowGate`.
    """)
ZZ = ZZPowGate()
document(
    ZZ, """The tensor product of two Z gates.

    The `exponent=1` instance of `cirq.ZZPowGate`.
    """)<|MERGE_RESOLUTION|>--- conflicted
+++ resolved
@@ -14,11 +14,7 @@
 
 """Quantum gates that phase with respect to product-of-pauli observables."""
 
-<<<<<<< HEAD
-from typing import Optional, Sequence, Tuple, Union, TYPE_CHECKING
-=======
 from typing import Optional, Tuple, Union, TYPE_CHECKING
->>>>>>> 36314604
 
 import numpy as np
 
