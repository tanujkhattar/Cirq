--- conflicted
+++ resolved
@@ -37,11 +37,7 @@
         'EngineJob',
         'EngineProcessor',
         'EngineProgram',
-<<<<<<< HEAD
-        'EngineTimeSlot',
         'FSimGateFamily',
-=======
->>>>>>> 4985a516
         'FSimPhaseCorrections',
         'NAMED_GATESETS',
         'ProtoVersion',
